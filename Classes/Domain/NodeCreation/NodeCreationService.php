<?php

namespace Flowpack\NodeTemplates\Domain\NodeCreation;

use Flowpack\NodeTemplates\Domain\ExceptionHandling\CaughtException;
use Flowpack\NodeTemplates\Domain\ExceptionHandling\CaughtExceptions;
use Flowpack\NodeTemplates\Domain\Template\RootTemplate;
use Flowpack\NodeTemplates\Domain\Template\Template;
use Flowpack\NodeTemplates\Domain\Template\Templates;
use Neos\ContentRepository\Domain\Model\NodeInterface;
<<<<<<< HEAD
use Neos\ContentRepository\Domain\Service\Context;
=======
use Neos\ContentRepository\Domain\Model\NodeType;
>>>>>>> 70c758c5
use Neos\ContentRepository\Domain\Service\NodeTypeManager;
use Neos\Flow\Annotations as Flow;
<<<<<<< HEAD
=======
use Neos\Flow\Property\PropertyMapper;
use Neos\Flow\Property\PropertyMappingConfiguration;
use Neos\Neos\Service\NodeOperations;
>>>>>>> 70c758c5
use Neos\Neos\Utility\NodeUriPathSegmentGenerator;
use Neos\Flow\Property\Exception as PropertyWasNotMappedException;

class NodeCreationService
{
    /**
     * @var NodeTypeManager
     * @Flow\Inject
     */
    protected $nodeTypeManager;

    /**
     * @Flow\Inject
     * @var NodeUriPathSegmentGenerator
     */
    protected $nodeUriPathSegmentGenerator;

    private Context $subgraph;

    public function __construct(Context $subgraph)
    {
        $this->subgraph = $subgraph;
    }

    /**
     * @Flow\Inject
     * @var PropertyMapper
     */
    protected $propertyMapper;

    /**
     * Applies the root template and its descending configured child node templates on the given node.
     * @throws \InvalidArgumentException
     */
    public function createMutatorCollection(RootTemplate $template, ToBeCreatedNode $node, CaughtExceptions $caughtExceptions): NodeMutatorCollection
    {
        $nodeType = $node->getNodeType();
<<<<<<< HEAD
=======
        $propertiesAndReferences = PropertiesAndReferences::createFromArrayAndTypeDeclarations($this->convertProperties($nodeType, $template->getProperties(), $caughtExceptions), $nodeType);

        // set properties
        foreach ($propertiesAndReferences->requireValidProperties($nodeType, $caughtExceptions) as $key => $value) {
            $node->setProperty($key, $value);
        }
>>>>>>> 70c758c5

        $propertiesAndReferences = PropertiesAndReferences::createFromArrayAndTypeDeclarations($template->getProperties(), $nodeType);

        $properties = array_merge(
            $propertiesAndReferences->requireValidProperties($nodeType, $caughtExceptions),
            $propertiesAndReferences->requireValidReferences($nodeType, $this->subgraph, $caughtExceptions)
        );

        $nodeMutators = NodeMutatorCollection::from(
            NodeMutator::setProperties($properties),
            $this->createMutatorForUriPathSegment($template),
        )->merge(
            $this->createMutatorCollectionFromTemplate(
                $template->getChildNodes(),
                new ToBeCreatedNode($nodeType),
                $caughtExceptions
            )
        );

        return $nodeMutators;
    }

    private function createMutatorCollectionFromTemplate(Templates $templates, ToBeCreatedNode $parentNode, CaughtExceptions $caughtExceptions): NodeMutatorCollection
    {
        $nodeMutators = NodeMutatorCollection::empty();

        // `hasAutoCreatedChildNode` actually has a bug; it looks up the NodeName parameter against the raw configuration instead of the transliterated NodeName
        // https://github.com/neos/neos-ui/issues/3527
        $parentNodesAutoCreatedChildNodes = $parentNode->getNodeType()->getAutoCreatedChildNodes();
        foreach ($templates as $template) {
            if ($template->getName() && isset($parentNodesAutoCreatedChildNodes[$template->getName()->__toString()])) {
                if ($template->getType() !== null) {
                    $caughtExceptions->add(
                        CaughtException::fromException(new \RuntimeException(sprintf('Template cant mutate type of auto created child nodes. Got: "%s"', $template->getType()->getValue()), 1685999829307))
                    );
                    // we continue processing the node
                }

                $nodeType = $parentNodesAutoCreatedChildNodes[$template->getName()->__toString()];
                $propertiesAndReferences = PropertiesAndReferences::createFromArrayAndTypeDeclarations($template->getProperties(), $nodeType);

                $properties = array_merge(
                    $propertiesAndReferences->requireValidProperties($nodeType, $caughtExceptions),
                    $propertiesAndReferences->requireValidReferences($nodeType, $this->subgraph, $caughtExceptions)
                );

                $nodeMutators = $nodeMutators->withNodeMutators(
                    NodeMutator::isolated(
                        NodeMutatorCollection::from(
                            NodeMutator::selectChildNode($template->getName()),
                            NodeMutator::setProperties($properties)
                        )->merge($this->createMutatorCollectionFromTemplate(
                            $template->getChildNodes(),
                            new ToBeCreatedNode($nodeType),
                            $caughtExceptions
                        ))
                    )
                );

                continue;

            }
            if ($template->getType() === null) {
                $caughtExceptions->add(
                    CaughtException::fromException(new \RuntimeException(sprintf('Template requires type to be set for non auto created child nodes.'), 1685999829307))
                );
                continue;
            }
            if (!$this->nodeTypeManager->hasNodeType($template->getType()->getValue())) {
                $caughtExceptions->add(
                    CaughtException::fromException(new \RuntimeException(sprintf('Template requires type to be a valid NodeType. Got: "%s".', $template->getType()->getValue()), 1685999795564))
                );
                continue;
            }

            $nodeType = $this->nodeTypeManager->getNodeType($template->getType()->getValue());

            if ($nodeType->isAbstract()) {
                $caughtExceptions->add(
                    CaughtException::fromException(new \RuntimeException(sprintf('Template requires type to be a non abstract NodeType. Got: "%s".', $template->getType()->getValue()), 1686417628976))
                );
                continue;
            }
<<<<<<< HEAD
=======
            $nodeType = $node->getNodeType();
            $propertiesAndReferences = PropertiesAndReferences::createFromArrayAndTypeDeclarations($this->convertProperties($nodeType, $template->getProperties(), $caughtExceptions), $nodeType);
>>>>>>> 70c758c5

            if (!$parentNode->getNodeType()->allowsChildNodeType($nodeType)) {
                $caughtExceptions->add(
                    CaughtException::fromException(new \RuntimeException(sprintf('Node type "%s" is not allowed for child nodes of type %s', $template->getType()->getValue(), $parentNode->getNodeType()->getName()), 1686417627173))
                );
                continue;
            }

            // todo maybe check also explicitly for allowsGrandchildNodeType (we do this currently like below)

            $propertiesAndReferences = PropertiesAndReferences::createFromArrayAndTypeDeclarations($template->getProperties(), $nodeType);

            $properties = array_merge(
                $propertiesAndReferences->requireValidProperties($nodeType, $caughtExceptions),
                $propertiesAndReferences->requireValidReferences($nodeType, $this->subgraph, $caughtExceptions)
            );

            $nodeMutators = $nodeMutators->withNodeMutators(
                NodeMutator::isolated(
                    NodeMutatorCollection::from(
                        NodeMutator::createAndSelectNode($template->getType(), $template->getName()),
                        NodeMutator::setProperties($properties),
                        $this->createMutatorForUriPathSegment($template)
                    )->merge($this->createMutatorCollectionFromTemplate(
                        $template->getChildNodes(),
                        new ToBeCreatedNode($nodeType),
                        $caughtExceptions
                    ))
                )
            );

        }

        return $nodeMutators;
    }

    /**
     * All document node types get a uri path segment; if it is not explicitly set in the properties,
     * it should be built based on the title property
     *
     * @param Template|RootTemplate $template
     */
    private function createMutatorForUriPathSegment($template): NodeMutator
    {
        $properties = $template->getProperties();
        return NodeMutator::unsafeFromClosure(function (NodeInterface $previousNode) use ($properties) {
            if (!$previousNode->getNodeType()->isOfType('Neos.Neos:Document')) {
                return;
            }
            if (isset($properties['uriPathSegment'])) {
                return;
            }
            $previousNode->setProperty('uriPathSegment', $this->nodeUriPathSegmentGenerator->generateUriPathSegment($previousNode, $properties['title'] ?? null));
        });
    }

    private function convertProperties(NodeType $nodeType, array $properties, CaughtExceptions $caughtExceptions): array
    {
        // TODO combine with PropertiesAndReferences::requireValidProperties
        foreach ($nodeType->getConfiguration('properties') as $propertyName => $propertyConfiguration) {
            if (!isset($properties[$propertyName])) {
                continue;
            }
            $propertyType = $nodeType->getPropertyType($propertyName);
            if ($propertyType === 'references' || $propertyType === 'reference') {
                continue;
            }
            $propertyType = PropertyType::fromPropertyOfNodeType($propertyName, $nodeType);
            $propertyValue = $properties[$propertyName];
            if (!$propertyType->isClass() && !$propertyType->isArrayOfClass()) {
                // property mapping only for class types or array of classes!
                continue;
            }
            try {
                $propertyMappingConfiguration = new PropertyMappingConfiguration();
                $propertyMappingConfiguration->allowAllProperties();

                $properties[$propertyName] = $this->propertyMapper->convert($propertyValue, $propertyType->getValue(), $propertyMappingConfiguration);
                $messages = $this->propertyMapper->getMessages();
                if ($messages->hasErrors()) {
                    throw new PropertyWasNotMappedException($this->propertyMapper->getMessages()->getFirstError()->getMessage(), 1686779371122);
                }
            } catch (PropertyWasNotMappedException $exception) {
                $caughtExceptions->add(CaughtException::fromException(
                    $exception
                )->withOrigin(sprintf('Property "%s" in NodeType "%s"', $propertyName, $nodeType->getName())));
                unset($properties[$propertyName]);
            }
        }
        return $properties;
    }
}<|MERGE_RESOLUTION|>--- conflicted
+++ resolved
@@ -8,21 +8,14 @@
 use Flowpack\NodeTemplates\Domain\Template\Template;
 use Flowpack\NodeTemplates\Domain\Template\Templates;
 use Neos\ContentRepository\Domain\Model\NodeInterface;
-<<<<<<< HEAD
+use Neos\ContentRepository\Domain\Model\NodeType;
 use Neos\ContentRepository\Domain\Service\Context;
-=======
-use Neos\ContentRepository\Domain\Model\NodeType;
->>>>>>> 70c758c5
 use Neos\ContentRepository\Domain\Service\NodeTypeManager;
 use Neos\Flow\Annotations as Flow;
-<<<<<<< HEAD
-=======
+use Neos\Flow\Property\Exception as PropertyWasNotMappedException;
 use Neos\Flow\Property\PropertyMapper;
 use Neos\Flow\Property\PropertyMappingConfiguration;
-use Neos\Neos\Service\NodeOperations;
->>>>>>> 70c758c5
 use Neos\Neos\Utility\NodeUriPathSegmentGenerator;
-use Neos\Flow\Property\Exception as PropertyWasNotMappedException;
 
 class NodeCreationService
 {
@@ -38,19 +31,19 @@
      */
     protected $nodeUriPathSegmentGenerator;
 
-    private Context $subgraph;
-
-    public function __construct(Context $subgraph)
-    {
-        $this->subgraph = $subgraph;
-    }
-
     /**
      * @Flow\Inject
      * @var PropertyMapper
      */
     protected $propertyMapper;
 
+    private Context $subgraph;
+
+    public function __construct(Context $subgraph)
+    {
+        $this->subgraph = $subgraph;
+    }
+
     /**
      * Applies the root template and its descending configured child node templates on the given node.
      * @throws \InvalidArgumentException
@@ -58,17 +51,8 @@
     public function createMutatorCollection(RootTemplate $template, ToBeCreatedNode $node, CaughtExceptions $caughtExceptions): NodeMutatorCollection
     {
         $nodeType = $node->getNodeType();
-<<<<<<< HEAD
-=======
+
         $propertiesAndReferences = PropertiesAndReferences::createFromArrayAndTypeDeclarations($this->convertProperties($nodeType, $template->getProperties(), $caughtExceptions), $nodeType);
-
-        // set properties
-        foreach ($propertiesAndReferences->requireValidProperties($nodeType, $caughtExceptions) as $key => $value) {
-            $node->setProperty($key, $value);
-        }
->>>>>>> 70c758c5
-
-        $propertiesAndReferences = PropertiesAndReferences::createFromArrayAndTypeDeclarations($template->getProperties(), $nodeType);
 
         $properties = array_merge(
             $propertiesAndReferences->requireValidProperties($nodeType, $caughtExceptions),
@@ -106,7 +90,7 @@
                 }
 
                 $nodeType = $parentNodesAutoCreatedChildNodes[$template->getName()->__toString()];
-                $propertiesAndReferences = PropertiesAndReferences::createFromArrayAndTypeDeclarations($template->getProperties(), $nodeType);
+                $propertiesAndReferences = PropertiesAndReferences::createFromArrayAndTypeDeclarations($this->convertProperties($nodeType, $template->getProperties(), $caughtExceptions), $nodeType);
 
                 $properties = array_merge(
                     $propertiesAndReferences->requireValidProperties($nodeType, $caughtExceptions),
@@ -150,22 +134,17 @@
                 );
                 continue;
             }
-<<<<<<< HEAD
-=======
-            $nodeType = $node->getNodeType();
+
+            if (!$parentNode->getNodeType()->allowsChildNodeType($nodeType)) {
+                $caughtExceptions->add(
+                    CaughtException::fromException(new \RuntimeException(sprintf('Node type "%s" is not allowed for child nodes of type %s', $template->getType()->getValue(), $parentNode->getNodeType()->getName()), 1686417627173))
+                );
+                continue;
+            }
+
+            // todo maybe check also explicitly for allowsGrandchildNodeType (we do this currently like below)
+
             $propertiesAndReferences = PropertiesAndReferences::createFromArrayAndTypeDeclarations($this->convertProperties($nodeType, $template->getProperties(), $caughtExceptions), $nodeType);
->>>>>>> 70c758c5
-
-            if (!$parentNode->getNodeType()->allowsChildNodeType($nodeType)) {
-                $caughtExceptions->add(
-                    CaughtException::fromException(new \RuntimeException(sprintf('Node type "%s" is not allowed for child nodes of type %s', $template->getType()->getValue(), $parentNode->getNodeType()->getName()), 1686417627173))
-                );
-                continue;
-            }
-
-            // todo maybe check also explicitly for allowsGrandchildNodeType (we do this currently like below)
-
-            $propertiesAndReferences = PropertiesAndReferences::createFromArrayAndTypeDeclarations($template->getProperties(), $nodeType);
 
             $properties = array_merge(
                 $propertiesAndReferences->requireValidProperties($nodeType, $caughtExceptions),
